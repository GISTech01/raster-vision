--- conflicted
+++ resolved
@@ -1,20 +1,13 @@
 #!/bin/bash
 
-<<<<<<< HEAD
 # Check no uncompiled protobufs
 docker run -w $(pwd) -v $(pwd):$(pwd) --rm -it raster-vision-cpu $(pwd)/scripts/compile
-
 if [ ! -z "$(git status --porcelain)" ]; then
     echo "Protobuf files need to be compiled. Run scripts/compile."
     exit 1
 fi
 
-docker run -v $(pwd):$(pwd) --rm -it raster-vision-cpu rm -f $(pwd)/.coverage $(pwd)/coverage.xml
-docker run --rm -it raster-vision-cpu /opt/src/scripts/style_tests && \
-=======
 docker run -w $(pwd) -v $(pwd):$(pwd) --rm -it raster-vision-cpu rm -f $(pwd)/.coverage $(pwd)/coverage.xml
 docker run -w $(pwd) -v $(pwd):$(pwd) --rm -it raster-vision-cpu $(pwd)/scripts/style_tests && \
-docker run -w $(pwd) -v $(pwd):$(pwd) --rm -it raster-vision-cpu $(pwd)/scripts/compile && \
->>>>>>> 8a1acb79
 docker run -w $(pwd) -v $(pwd):$(pwd) --rm -it raster-vision-cpu $(pwd)/scripts/unit_tests && \
 docker run -w $(pwd) -v $(pwd):$(pwd) --rm -it raster-vision-cpu $(pwd)/scripts/integration_tests